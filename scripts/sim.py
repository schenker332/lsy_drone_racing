"""Simulate the competition as in the IROS 2022 Safe Robot Learning competition.

Run as:

    $ python scripts/sim.py --config level0.toml

Look for instructions in `README.md` and in the official documentation.
"""

from __future__ import annotations
import logging
from pathlib import Path
from typing import TYPE_CHECKING
import fire
import gymnasium
from gymnasium.wrappers.jax_to_numpy import JaxToNumpy
import time

import time



from lsy_drone_racing.utils import  load_config, load_controller, draw_gates, draw_point, draw_obstacles, generate_parallel_lines,draw_line
from lsy_drone_racing.utils.visualizer import SimVisualizer

if TYPE_CHECKING:
    from ml_collections import ConfigDict

    from lsy_drone_racing.control.rest.controller import Controller
    from lsy_drone_racing.envs.drone_race import DroneRaceEnv
logger = logging.getLogger(__name__)
import warnings
warnings.filterwarnings("ignore", message="Explicitly requested dtype float64.*")






def simulate(
    config: str = "level0.toml",
    controller: str | None = None,
    n_runs: int = 1,
    gui: bool | None = None,
) -> list[float]:
    """Evaluate the drone controller over multiple episodes.

    Args:
        config: The path to the configuration file. Assumes the file is in `config/`.
        controller: The name of the controller file in `lsy_drone_racing/control/` or None. If None,
            the controller specified in the config file is used.
        n_runs: The number of episode
        gui: Enable/disable the simulation GUI.

    Returns:
        A list of episode times.
    """
    # Load configuration and check if firmare should be used.
    config = load_config(Path(__file__).parents[1] / "config" / config)
    if gui is None:
        gui = config.sim.gui
    else:
        config.sim.gui = gui
    # Load the controller module
    control_path = Path(__file__).parents[1] / "lsy_drone_racing/control"
    controller_path = control_path / (controller or config.controller.file)
    controller_cls = load_controller(controller_path)  # This returns a class, not an instance
    # Create the racing environment
    env: DroneRaceEnv = gymnasium.make(
        config.env.id,
        freq=config.env.freq,
        sim_config=config.sim,
        sensor_range=config.env.sensor_range,
        control_mode=config.env.control_mode,
        track=config.env.track,
        disturbances=config.env.get("disturbances"),
        randomizations=config.env.get("randomizations"),
<<<<<<< HEAD
=======
        # seed=config.env.seed,
>>>>>>> 6bc34537
        seed=int(time.time()) % 100000,
    )
    env = JaxToNumpy(env)


    ep_times = []
    try:
        for _ in range(n_runs):  # Run n_runs episodes with the controller
            obs, info = env.reset()
            default_mass = env.unwrapped.drone_mass  # Standard-Masse
            current_mass = env.unwrapped.sim.data.params.mass  # Randomisierte Masse
            mass_deviation = current_mass - default_mass  # Abweichung
            print(f"Drone mass - Default: {default_mass}, Deviation: {mass_deviation}, Total: {current_mass}")
            controller: Controller = controller_cls(obs, info, config)
            visualizer = SimVisualizer()
            i = 0

            env.unwrapped.sim.max_visual_geom = 5_000

            while True:
                curr_time = i / config.env.freq

                action = controller.compute_control(obs, info)
                obs, reward, terminated, truncated, info = env.step(action)
                # Update the controller internal state and models.
                controller_finished = controller.step_callback(action, obs, reward, terminated, truncated, info)
                # Update and visualize the simulation
                visualizer.update_visualization(env, obs, controller)

                if config.sim.gui:
                    env.render()


                if terminated or truncated or controller_finished:
                    break
                i += 1

            controller.episode_callback(curr_time)  # Update the controller internal state and models.
            log_episode_stats(obs, info, config, curr_time)
            controller.episode_reset()
            visualizer.reset_episode()  # Reset visualizer for next episode
            ep_times.append(curr_time if obs["target_gate"] == -1 else None)



    finally:
        # Sicherstellen, dass die Umgebung immer ordnungsgemäß geschlossen wird
        env.close()
        print("Umgebung erfolgreich geschlossen.")
        
    return ep_times





def log_episode_stats(obs: dict, info: dict, config: ConfigDict, curr_time: float):
    """Log the statistics of a single episode."""
    gates_passed = obs["target_gate"]
    if gates_passed == -1:  # The drone has passed the final gate
        gates_passed = len(config.env.track.gates)
    finished = gates_passed == len(config.env.track.gates)
    logger.info(
        f"Flight time (s): {curr_time}\nFinished: {finished}\nGates passed: {gates_passed}\n"
    )




if __name__ == "__main__":


    logging.basicConfig()
    logging.getLogger("lsy_drone_racing").setLevel(logging.INFO)
    logger.setLevel(logging.INFO)
    ep_times = fire.Fire(simulate, serialize=lambda _: None)<|MERGE_RESOLUTION|>--- conflicted
+++ resolved
@@ -14,9 +14,6 @@
 import fire
 import gymnasium
 from gymnasium.wrappers.jax_to_numpy import JaxToNumpy
-import time
-
-import time
 
 
 
@@ -75,10 +72,7 @@
         track=config.env.track,
         disturbances=config.env.get("disturbances"),
         randomizations=config.env.get("randomizations"),
-<<<<<<< HEAD
-=======
         # seed=config.env.seed,
->>>>>>> 6bc34537
         seed=int(time.time()) % 100000,
     )
     env = JaxToNumpy(env)
