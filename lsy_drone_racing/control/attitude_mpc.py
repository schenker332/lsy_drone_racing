--- conflicted
+++ resolved
@@ -390,32 +390,6 @@
         self._path_log.append(obs["pos"].copy())
         return self.finished
 
-<<<<<<< HEAD
-    def episode_callback(self, curr_time: float = None):
-        """Callback function called once after each episode.
-
-        Args:
-        curr_time: Optional current time of the episode.
-        """
-        t = np.linspace(0, self._des_completion_time, len(self.x_des))
-        trajectory = CubicSpline(t, np.stack([self.x_des, self.y_des, self.z_des], axis=1))
-
-        self._saved_trajectory.append({
-        "flown_path": np.array(self._path_log),
-        "trajectory": trajectory,
-        "gates": self._info.get("gates_pos", []).copy(),
-        "gates_quat": self._info.get("gates_quat", []).copy(),
-        "obstacles": self._info.get("obstacles_pos", []).copy(),
-        "time": curr_time,
-        "t_total": self._des_completion_time,
-        "waypoints": self._waypoints.copy(),
-        })
-
-
-
-
-=======
->>>>>>> 58513021
     def episode_reset(self):
         """Reset controller state for a new episode."""
         self._plotted_once = False
